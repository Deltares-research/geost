--- conflicted
+++ resolved
@@ -530,7 +530,6 @@
         return self._datatype
 
     @df.setter
-<<<<<<< HEAD
     @validate_data
     def df(self, df):
         self._df = df
@@ -542,10 +541,6 @@
             raise Exception("Cannot change datatype of existing data object")
         else:
             self._datatype = datatype
-=======
-    # @validate_data  # TODO: Make sure validation works.
-    def df(self, df):
-        self._df = df
 
     @staticmethod
     def _check_correct_instance(selection_values: str | Iterable) -> Iterable:
@@ -558,7 +553,6 @@
         df["top"] = df["surface"] - df["top"]
         df["bottom"] = df["surface"] - df["bottom"]
         return df
->>>>>>> 3437960b
 
     def to_header(
         self,
